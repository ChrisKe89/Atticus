import type { Metadata } from "next";
import { redirect } from "next/navigation";
import { GlossaryStatus, Prisma, Role } from "@prisma/client";
import { PageHeader } from "@/components/page-header";
import {
  Card,
  CardContent,
  CardDescription,
  CardHeader,
  CardTitle,
} from "@/components/ui/card";
import { getServerAuthSession } from "@/lib/auth";
import { withRlsContext } from "@/lib/rls";
import { AdminOpsConsole, TicketSummary, UncertainChat } from "@/components/admin/admin-ops-console";
import type { GlossaryEntryDto } from "@/components/glossary/admin-panel";

export const metadata: Metadata = {
  title: "Admin - Atticus",
};

type GlossaryEntryRecord = {
  id: string;
  term: string;
  definition: string;
  synonyms: string[];
  status: GlossaryStatus;
  createdAt: Date;
  updatedAt: Date;
  reviewedAt: Date | null;
  reviewNotes: string | null;
  author: { id: string; email: string | null; name: string | null } | null;
  updatedBy: { id: string; email: string | null; name: string | null } | null;
  reviewer: { id: string; email: string | null; name: string | null } | null;
};

export default async function AdminPage() {
  const session = await getServerAuthSession();
  if (!session) {
    redirect("/signin?from=/admin");
  }
  if (session.user.role !== Role.ADMIN && session.user.role !== Role.REVIEWER) {
    redirect("/");
  }

  const { chats, tickets, glossary } = await withRlsContext(session, async (tx) => {
    const [pendingChats, ticketRows, glossaryRows] = await Promise.all([
      tx.chat.findMany({
        where: { status: "pending_review" },
        include: {
          author: { select: { id: true, email: true, name: true } },
          reviewer: { select: { id: true, email: true, name: true } },
          tickets: {
            select: { id: true, key: true, status: true, assignee: true, lastActivity: true },
          },
        },
        orderBy: { createdAt: "desc" },
      }),
      tx.ticket.findMany({
        orderBy: { updatedAt: "desc" },
        select: {
          id: true,
          key: true,
          status: true,
          assignee: true,
          lastActivity: true,
          summary: true,
        },
      }),
      tx.glossaryEntry.findMany({
        orderBy: { term: "asc" },
        include: {
          author: { select: { id: true, email: true, name: true } },
          updatedBy: { select: { id: true, email: true, name: true } },
          reviewer: { select: { id: true, email: true, name: true } },
        },
      }),
    ]);
<<<<<<< HEAD

    return { chats: pendingChats, tickets: ticketRows, glossary: glossaryRows };
  });

=======

    return { chats: pendingChats, tickets: ticketRows, glossary: glossaryRows };
  });

>>>>>>> 1c1d1e71
  const glossaryEntries: GlossaryEntryDto[] = (glossary as GlossaryEntryRecord[]).map((entry) => ({
    id: entry.id,
    term: entry.term,
    definition: entry.definition,
    synonyms: entry.synonyms,
    status: entry.status,
    createdAt: entry.createdAt.toISOString(),
    updatedAt: entry.updatedAt.toISOString(),
    reviewedAt: entry.reviewedAt ? entry.reviewedAt.toISOString() : null,
    author: entry.author,
    updatedBy: entry.updatedBy,
    reviewer: entry.reviewer,
    reviewNotes: entry.reviewNotes ?? null,
  }));

  function parseSources(value: Prisma.JsonValue | null): UncertainChat["topSources"] {
    if (!Array.isArray(value)) {
      return [];
    }
    const sources: UncertainChat["topSources"] = [];
    for (const item of value) {
      if (typeof item !== "object" || item === null) {
        continue;
      }
      const path = "path" in item && typeof item.path === "string" ? item.path : null;
      if (!path) {
        continue;
      }
<<<<<<< HEAD
      sources.push({
        path,
        score: "score" in item && typeof item.score === "number" ? item.score : null,
        page: "page" in item && typeof item.page === "number" ? item.page : null,
        heading: "heading" in item && typeof item.heading === "string" ? item.heading : null,
        chunkId: "chunkId" in item && typeof item.chunkId === "string" ? item.chunkId : null,
      });
=======
      const score = "score" in item && typeof item.score === "number" ? item.score : undefined;
      sources.push({ path, score });
>>>>>>> 1c1d1e71
    }
    return sources;
  }

<<<<<<< HEAD
  function parseAuditLog(value: Prisma.JsonValue | null): Record<string, unknown>[] {
    if (!Array.isArray(value)) {
      return [];
    }
    const entries: Record<string, unknown>[] = [];
    for (const item of value) {
      if (typeof item === "object" && item !== null && !Array.isArray(item)) {
        entries.push(item as Record<string, unknown>);
      }
    }
    return entries;
  }

  const uncertainChats: UncertainChat[] = chats.map((chat) => ({
    id: chat.id,
    question: chat.question,
    answer: chat.answer ?? null,
=======
  const uncertainChats: UncertainChat[] = chats.map((chat) => ({
    id: chat.id,
    question: chat.question,
>>>>>>> 1c1d1e71
    confidence: chat.confidence,
    status: chat.status,
    requestId: chat.requestId ?? null,
    createdAt: chat.createdAt.toISOString(),
    topSources: parseSources(chat.topSources),
    author: chat.author,
    reviewer: chat.reviewer,
    tickets: chat.tickets.map((ticket) => ({
      id: ticket.id,
      key: ticket.key,
      status: ticket.status,
      assignee: ticket.assignee,
      lastActivity: ticket.lastActivity ? ticket.lastActivity.toISOString() : null,
    })),
<<<<<<< HEAD
    followUpPrompt: chat.followUpPrompt ?? null,
    auditLog: parseAuditLog(chat.auditLog),
=======
>>>>>>> 1c1d1e71
  }));

  const ticketSummaries: TicketSummary[] = tickets.map((ticket) => ({
    id: ticket.id,
    key: ticket.key,
    status: ticket.status,
    assignee: ticket.assignee,
    lastActivity: ticket.lastActivity ? ticket.lastActivity.toISOString() : null,
    summary: ticket.summary ?? null,
  }));

  return (
    <div className="mx-auto flex w-full max-w-6xl flex-col gap-10">
      <PageHeader
        eyebrow="Admin"
        title="Operations console"
        description="Review low-confidence chats, manage ticket escalations, and curate glossary terminology."
      />
      <AdminOpsConsole
        role={session.user.role}
        uncertain={uncertainChats}
        tickets={ticketSummaries}
        glossaryEntries={glossaryEntries}
      />
    </div>
  );
}<|MERGE_RESOLUTION|>--- conflicted
+++ resolved
@@ -75,17 +75,10 @@
         },
       }),
     ]);
-<<<<<<< HEAD
 
     return { chats: pendingChats, tickets: ticketRows, glossary: glossaryRows };
   });
 
-=======
-
-    return { chats: pendingChats, tickets: ticketRows, glossary: glossaryRows };
-  });
-
->>>>>>> 1c1d1e71
   const glossaryEntries: GlossaryEntryDto[] = (glossary as GlossaryEntryRecord[]).map((entry) => ({
     id: entry.id,
     term: entry.term,
@@ -114,7 +107,6 @@
       if (!path) {
         continue;
       }
-<<<<<<< HEAD
       sources.push({
         path,
         score: "score" in item && typeof item.score === "number" ? item.score : null,
@@ -122,15 +114,10 @@
         heading: "heading" in item && typeof item.heading === "string" ? item.heading : null,
         chunkId: "chunkId" in item && typeof item.chunkId === "string" ? item.chunkId : null,
       });
-=======
-      const score = "score" in item && typeof item.score === "number" ? item.score : undefined;
-      sources.push({ path, score });
->>>>>>> 1c1d1e71
     }
     return sources;
   }
 
-<<<<<<< HEAD
   function parseAuditLog(value: Prisma.JsonValue | null): Record<string, unknown>[] {
     if (!Array.isArray(value)) {
       return [];
@@ -148,11 +135,6 @@
     id: chat.id,
     question: chat.question,
     answer: chat.answer ?? null,
-=======
-  const uncertainChats: UncertainChat[] = chats.map((chat) => ({
-    id: chat.id,
-    question: chat.question,
->>>>>>> 1c1d1e71
     confidence: chat.confidence,
     status: chat.status,
     requestId: chat.requestId ?? null,
@@ -167,11 +149,8 @@
       assignee: ticket.assignee,
       lastActivity: ticket.lastActivity ? ticket.lastActivity.toISOString() : null,
     })),
-<<<<<<< HEAD
     followUpPrompt: chat.followUpPrompt ?? null,
     auditLog: parseAuditLog(chat.auditLog),
-=======
->>>>>>> 1c1d1e71
   }));
 
   const ticketSummaries: TicketSummary[] = tickets.map((ticket) => ({
