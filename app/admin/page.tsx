import type { Metadata } from "next";
import { redirect } from "next/navigation";
import { GlossaryStatus, Prisma, Role } from "@prisma/client";
import { PageHeader } from "@/components/page-header";
import {
  Card,
  CardContent,
  CardDescription,
  CardHeader,
  CardTitle,
} from "@/components/ui/card";
import { getServerAuthSession } from "@/lib/auth";
import { withRlsContext } from "@/lib/rls";
import { AdminOpsConsole, TicketSummary, UncertainChat } from "@/components/admin/admin-ops-console";
import type { GlossaryEntryDto } from "@/components/glossary/admin-panel";

export const metadata: Metadata = {
  title: "Admin - Atticus",
};

type GlossaryEntryRecord = {
  id: string;
  term: string;
  definition: string;
  synonyms: string[];
  status: GlossaryStatus;
  createdAt: Date;
  updatedAt: Date;
  reviewedAt: Date | null;
  reviewNotes: string | null;
  author: { id: string; email: string | null; name: string | null } | null;
  updatedBy: { id: string; email: string | null; name: string | null } | null;
  reviewer: { id: string; email: string | null; name: string | null } | null;
};

export default async function AdminPage() {
  const session = await getServerAuthSession();
  if (!session) {
    redirect("/signin?from=/admin");
  }
  if (session.user.role !== Role.ADMIN && session.user.role !== Role.REVIEWER) {
    redirect("/");
  }

  const { chats, tickets, glossary } = await withRlsContext(session, async (tx) => {
    const [pendingChats, ticketRows, glossaryRows] = await Promise.all([
      tx.chat.findMany({
        where: { status: "pending_review" },
        include: {
          author: { select: { id: true, email: true, name: true } },
          reviewer: { select: { id: true, email: true, name: true } },
          tickets: {
            select: { id: true, key: true, status: true, assignee: true, lastActivity: true },
          },
        },
        orderBy: { createdAt: "desc" },
      }),
      tx.ticket.findMany({
        orderBy: { updatedAt: "desc" },
        select: {
          id: true,
          key: true,
          status: true,
          assignee: true,
          lastActivity: true,
          summary: true,
        },
      }),
      tx.glossaryEntry.findMany({
        orderBy: { term: "asc" },
        include: {
          author: { select: { id: true, email: true, name: true } },
          updatedBy: { select: { id: true, email: true, name: true } },
          reviewer: { select: { id: true, email: true, name: true } },
        },
      }),
    ]);

    return { chats: pendingChats, tickets: ticketRows, glossary: glossaryRows };
  });

  const glossaryEntries: GlossaryEntryDto[] = (glossary as GlossaryEntryRecord[]).map((entry) => ({
    id: entry.id,
    term: entry.term,
    definition: entry.definition,
    synonyms: entry.synonyms,
    status: entry.status,
    createdAt: entry.createdAt.toISOString(),
    updatedAt: entry.updatedAt.toISOString(),
    reviewedAt: entry.reviewedAt ? entry.reviewedAt.toISOString() : null,
    author: entry.author,
    updatedBy: entry.updatedBy,
    reviewer: entry.reviewer,
    reviewNotes: entry.reviewNotes ?? null,
  }));

  function parseSources(value: Prisma.JsonValue | null): UncertainChat["topSources"] {
    if (!Array.isArray(value)) {
      return [];
    }
    const sources: UncertainChat["topSources"] = [];
    for (const item of value) {
      if (typeof item !== "object" || item === null) {
        continue;
      }
      const path = "path" in item && typeof item.path === "string" ? item.path : null;
      if (!path) {
        continue;
      }
      const score = "score" in item && typeof item.score === "number" ? item.score : undefined;
      sources.push({ path, score });
    }
    return sources;
  }

  const uncertainChats: UncertainChat[] = chats.map((chat) => ({
    id: chat.id,
    question: chat.question,
    confidence: chat.confidence,
    status: chat.status,
    requestId: chat.requestId ?? null,
    createdAt: chat.createdAt.toISOString(),
    topSources: parseSources(chat.topSources),
    author: chat.author,
    reviewer: chat.reviewer,
    tickets: chat.tickets.map((ticket) => ({
      id: ticket.id,
      key: ticket.key,
      status: ticket.status,
      assignee: ticket.assignee,
      lastActivity: ticket.lastActivity ? ticket.lastActivity.toISOString() : null,
    })),
  }));

  const ticketSummaries: TicketSummary[] = tickets.map((ticket) => ({
    id: ticket.id,
    key: ticket.key,
    status: ticket.status,
    assignee: ticket.assignee,
    lastActivity: ticket.lastActivity ? ticket.lastActivity.toISOString() : null,
    summary: ticket.summary ?? null,
  }));

  return (
    <div className="mx-auto flex w-full max-w-6xl flex-col gap-10">
      <PageHeader
        eyebrow="Admin"
        title="Operations console"
        description="Review low-confidence chats, manage ticket escalations, and curate glossary terminology."
      />
      <AdminOpsConsole
        role={session.user.role}
        uncertain={uncertainChats}
        tickets={ticketSummaries}
        glossaryEntries={glossaryEntries}
      />
<<<<<<< HEAD
=======

      <section className="grid gap-6 md:grid-cols-2">
        {panels.map((panel) => {
          const IconComponent = panel.icon;
          return (
            <Card key={panel.title}>
              <CardHeader className="gap-3 pb-0">
                <div className="inline-flex h-11 w-11 items-center justify-center rounded-2xl bg-indigo-600/10 text-indigo-600 dark:bg-indigo-500/20 dark:text-indigo-300">
                  <IconComponent className="h-5 w-5" aria-hidden="true" />
                </div>
                <CardTitle>{panel.title}</CardTitle>
                <CardDescription>{panel.description}</CardDescription>
              </CardHeader>
              <CardContent className="space-y-2 text-sm text-slate-600 dark:text-slate-300">
                {panel.items.map((item) => (
                  <div key={item} className="flex items-start gap-2">
                    <span className="mt-1 h-1.5 w-1.5 rounded-full bg-indigo-500" aria-hidden="true" />
                    <span>{item}</span>
                  </div>
                ))}
              </CardContent>
            </Card>
          );
        })}
      </section>

      <GlossaryAdminPanel initialEntries={glossaryEntries} />
>>>>>>> 73ea0122
    </div>
  );
}<|MERGE_RESOLUTION|>--- conflicted
+++ resolved
@@ -154,36 +154,6 @@
         tickets={ticketSummaries}
         glossaryEntries={glossaryEntries}
       />
-<<<<<<< HEAD
-=======
-
-      <section className="grid gap-6 md:grid-cols-2">
-        {panels.map((panel) => {
-          const IconComponent = panel.icon;
-          return (
-            <Card key={panel.title}>
-              <CardHeader className="gap-3 pb-0">
-                <div className="inline-flex h-11 w-11 items-center justify-center rounded-2xl bg-indigo-600/10 text-indigo-600 dark:bg-indigo-500/20 dark:text-indigo-300">
-                  <IconComponent className="h-5 w-5" aria-hidden="true" />
-                </div>
-                <CardTitle>{panel.title}</CardTitle>
-                <CardDescription>{panel.description}</CardDescription>
-              </CardHeader>
-              <CardContent className="space-y-2 text-sm text-slate-600 dark:text-slate-300">
-                {panel.items.map((item) => (
-                  <div key={item} className="flex items-start gap-2">
-                    <span className="mt-1 h-1.5 w-1.5 rounded-full bg-indigo-500" aria-hidden="true" />
-                    <span>{item}</span>
-                  </div>
-                ))}
-              </CardContent>
-            </Card>
-          );
-        })}
-      </section>
-
-      <GlossaryAdminPanel initialEntries={glossaryEntries} />
->>>>>>> 73ea0122
     </div>
   );
 }