--- conflicted
+++ resolved
@@ -4,13 +4,8 @@
 | --- | --- | --- |
 | Phase 0 | ✅ | [6e50c78](commit/6e50c78) – audit tooling dependencies installed |
 | Phase 1 | ✅ | [HEAD](commit/HEAD) – Prisma vector schema + pgvector verification wired |
-<<<<<<< HEAD
 | Phase 2 | ✅ | [HEAD](commit/HEAD) – `/api/ask` contract unified with SSE client + tests |
 | Phase 3 | ✅ | [HEAD](commit/HEAD) – Glossary workflow hardened with review metadata and RBAC docs |
-=======
-| Phase 2 | ⚠️ | Not started |
-| Phase 3 | ⚠️ | Not started |
->>>>>>> 5970a56f
 | Phase 4 | ⚠️ | Not started |
 | Phase 5 | ⚠️ | Not started |
 | Phase 6 | ⚠️ | Not started |
@@ -174,9 +169,8 @@
 
 
 ## Notes
-<<<<<<< HEAD
+
 - Phase 2 introduced the shared Ask DTOs (`lib/ask-contract.ts`), streaming proxy (`app/api/ask/route.ts`), and Vitest coverage for SSE parsing.
 - Phase 3 extended the glossary schema with synonyms/review metadata, updated the admin UI for approvals, and documented Windows-friendly auth + SSE troubleshooting.
-=======
+
 - Unable to progress beyond Phase 0 within current session; remaining phases marked ⚠️ for follow-up.
->>>>>>> 5970a56f
