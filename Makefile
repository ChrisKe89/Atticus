--- conflicted
+++ resolved
@@ -1,10 +1,6 @@
 # Makefile — Atticus
-<<<<<<< HEAD
-.PHONY: env ingest eval api ui e2e openapi smtp-test test lint format typecheck quality web-build web-start web-lint web-typecheck \
+.PHONY: env ingest eval api ui e2e openapi smtp-test smoke test test.unit test.api lint format typecheck quality web-build web-start web-lint web-typecheck \
         db.up db.down db.migrate db.seed web-test web-e2e
-=======
-.PHONY: env ingest eval api ui e2e openapi smtp-test smoke test test.unit test.api lint format typecheck quality web-build web-start web-lint web-typecheck
->>>>>>> 5145fca7
 
 PYTHON ?= python
 XDIST_AVAILABLE := $(shell $(PYTHON) -c "import importlib.util; print(1 if importlib.util.find_spec('xdist') else 0)")
@@ -64,7 +60,6 @@
 	       tests/test_ui_route.py
 
 test:
-<<<<<<< HEAD
         pytest $(PYTEST_PARALLEL) --maxfail=1 --disable-warnings \
                --cov=atticus --cov=api --cov=retriever \
                --cov-report=term-missing --cov-fail-under=90
@@ -74,11 +69,6 @@
 
 web-e2e:
         npm run test:e2e
-=======
-	PYTHONPATH=. pytest $(PYTEST_PARALLEL) --maxfail=1 --disable-warnings \
-	       --cov=atticus --cov=api --cov=retriever \
-	       --cov-report=term-missing --cov-fail-under=90
->>>>>>> 5145fca7
 
 e2e: env ingest eval
 	$(PYTHON) scripts/e2e_smoke.py
