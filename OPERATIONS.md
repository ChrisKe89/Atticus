--- conflicted
+++ resolved
@@ -205,28 +205,18 @@
 
 - URL: `https://<host>/admin`
 - Roles:
-<<<<<<< HEAD
   - **Admin** — full access to Uncertain, Tickets, and Glossary tabs. Can capture follow-up prompts, approve or escalate chats, and edit glossary entries.
-=======
-  - **Admin** — full access to Uncertain, Tickets, and Glossary tabs. Can approve or escalate chats and edit glossary entries.
->>>>>>> 1c1d1e71
   - **Reviewer** — may approve chats but cannot escalate or edit glossary entries. Glossary UI is read-only and shows a banner reflecting restricted access.
   - **User** — redirected to `/` and receives `403` responses from admin APIs.
 - Data sources:
   - `Chat` records capture low-confidence conversations with `status` (`pending_review`, `reviewed`, `escalated`), `topSources[]`, and `auditLog[]` entries that chronicle actions.
   - `Ticket` records store AE escalations with `key`, `status`, `assignee`, `summary`, `lastActivity`, and `auditLog[]` metadata.
-<<<<<<< HEAD
   - `RagEvent` rows track glossary and chat actions (`chat.captured`, `chat.followup_recorded`, `chat.approved`, `chat.escalated`, `glossary.*`) for audit review.
-=======
->>>>>>> 1c1d1e71
 - API endpoints:
   - `GET /api/admin/uncertain` — reviewer/admin list of `pending_review` chats.
   - `POST /api/admin/uncertain/:id/approve` — reviewer/admin action to mark a chat as reviewed and stamp reviewer metadata.
   - `POST /api/admin/uncertain/:id/escalate` — admin-only action that creates a ticket, marks the chat as `escalated`, and appends audit log entries.
-<<<<<<< HEAD
   - `POST /api/admin/uncertain/:id/ask-followup` — reviewer/admin action that stores a canonical follow-up prompt on the chat and extends its audit trail.
-=======
->>>>>>> 1c1d1e71
 - Seed data:
   - `make db.seed` provisions a `chat-low-confidence-toner` pending review example and an `AE-1001` escalation for smoke testing.
 - Rollback:
