// Prisma schema for Atticus auth + glossary RBAC
// Generated as part of Phase 3 Auth & RBAC rollout.

generator client {
  provider = "prisma-client-js"
}

datasource db {
  provider = "postgresql"
  url      = env("DATABASE_URL")
}

enum Role {
  USER
  REVIEWER
  ADMIN
}

enum GlossaryStatus {
  PENDING
  APPROVED
  REJECTED
}

model Organization {
  id        String          @id @default(cuid())
  name      String
  users     User[]
  glossary  GlossaryEntry[]
  createdAt DateTime        @default(now())
  updatedAt DateTime        @updatedAt

  @@unique([name])
}

model User {
  id            String           @id @default(cuid())
  name          String?
  email         String           @unique
  emailVerified DateTime?
  image         String?
  role          Role             @default(USER)
  orgId         String
  org           Organization     @relation(fields: [orgId], references: [id], onDelete: Cascade)
  accounts      Account[]
  sessions      Session[]
  glossaryAuthored GlossaryEntry[] @relation("GlossaryAuthor")
  glossaryUpdated GlossaryEntry[] @relation("GlossaryUpdatedBy")
  glossaryReviewed GlossaryEntry[] @relation("GlossaryReviewer")
  createdAt     DateTime         @default(now())
  updatedAt     DateTime         @updatedAt
}

model Account {
  id                String  @id @default(cuid())
  userId            String
  type              String
  provider          String
  providerAccountId String
  refresh_token     String? @db.Text
  access_token      String? @db.Text
  expires_at        Int?
  token_type        String?
  scope             String?
  id_token          String? @db.Text
  session_state     String?
  oauth_token_secret String? @db.Text
  oauth_token        String? @db.Text

  user User @relation(fields: [userId], references: [id], onDelete: Cascade)

  @@unique([provider, providerAccountId])
}

model Session {
  id           String   @id @default(cuid())
  sessionToken String   @unique
  userId       String
  expires      DateTime

  user User @relation(fields: [userId], references: [id], onDelete: Cascade)
}

model VerificationToken {
  identifier String
  token      String   @unique
  expires    DateTime

  @@unique([identifier, token])
}

model GlossaryEntry {
  id           String          @id @default(cuid())
  term         String
  definition   String          @db.Text
  synonyms     String[]        @default([]) @db.Text
  status       GlossaryStatus  @default(PENDING)
  orgId        String
  org          Organization    @relation(fields: [orgId], references: [id], onDelete: Cascade)
  authorId     String
  author       User            @relation("GlossaryAuthor", fields: [authorId], references: [id])
  updatedById  String?
  updatedBy    User?           @relation("GlossaryUpdatedBy", fields: [updatedById], references: [id])
  reviewerId   String?
  reviewer     User?           @relation("GlossaryReviewer", fields: [reviewerId], references: [id])
  reviewNotes  String?         @db.Text
  reviewedAt   DateTime?
  createdAt    DateTime        @default(now())
  updatedAt    DateTime        @updatedAt

  @@unique([orgId, term])
  @@index([orgId, status])
<<<<<<< HEAD
  @@index([status, reviewedAt])
=======
>>>>>>> 05e69822
}

model AtticusDocument {
  id          String          @id @map("document_id")
  sourcePath  String          @unique @map("source_path")
  sha256      String
  sourceType  String?         @map("source_type")
  metadata    Json            @map("metadata") @db.JsonB
  chunkCount  Int             @default(0) @map("chunk_count")
  ingestedAt  DateTime        @default(now()) @map("ingested_at") @db.Timestamptz(6)
  updatedAt   DateTime        @updatedAt @map("updated_at") @db.Timestamptz(6)

  chunks      AtticusChunk[]

  @@map("atticus_documents")
}

model AtticusChunk {
  id          String          @id @map("chunk_id")
  documentId  String          @map("document_id")
  document    AtticusDocument @relation(fields: [documentId], references: [id], onDelete: Cascade)
  sourcePath  String          @map("source_path")
  position    Int
  text        String
  section     String?
  pageNumber  Int?            @map("page_number")
  tokenCount  Int?            @map("token_count")
  startToken  Int?            @map("start_token")
  endToken    Int?            @map("end_token")
  sha256      String
  metadata    Json            @db.JsonB
  embedding   Unsupported("vector")
  ingestedAt  DateTime        @default(now()) @map("ingested_at") @db.Timestamptz(6)

  @@index([documentId], map: "idx_atticus_chunks_document")
  @@index([sourcePath], map: "idx_atticus_chunks_source_path")
  @@unique([documentId, sha256], map: "idx_atticus_chunks_doc_sha")
  @@map("atticus_chunks")
}<|MERGE_RESOLUTION|>--- conflicted
+++ resolved
@@ -110,10 +110,45 @@
 
   @@unique([orgId, term])
   @@index([orgId, status])
-<<<<<<< HEAD
   @@index([status, reviewedAt])
-=======
->>>>>>> 05e69822
+}
+
+model AtticusDocument {
+  id          String          @id @map("document_id")
+  sourcePath  String          @unique @map("source_path")
+  sha256      String
+  sourceType  String?         @map("source_type")
+  metadata    Json            @map("metadata") @db.JsonB
+  chunkCount  Int             @default(0) @map("chunk_count")
+  ingestedAt  DateTime        @default(now()) @map("ingested_at") @db.Timestamptz(6)
+  updatedAt   DateTime        @updatedAt @map("updated_at") @db.Timestamptz(6)
+
+  chunks      AtticusChunk[]
+
+  @@map("atticus_documents")
+}
+
+model AtticusChunk {
+  id          String          @id @map("chunk_id")
+  documentId  String          @map("document_id")
+  document    AtticusDocument @relation(fields: [documentId], references: [id], onDelete: Cascade)
+  sourcePath  String          @map("source_path")
+  position    Int
+  text        String
+  section     String?
+  pageNumber  Int?            @map("page_number")
+  tokenCount  Int?            @map("token_count")
+  startToken  Int?            @map("start_token")
+  endToken    Int?            @map("end_token")
+  sha256      String
+  metadata    Json            @db.JsonB
+  embedding   Unsupported("vector")
+  ingestedAt  DateTime        @default(now()) @map("ingested_at") @db.Timestamptz(6)
+
+  @@index([documentId], map: "idx_atticus_chunks_document")
+  @@index([sourcePath], map: "idx_atticus_chunks_source_path")
+  @@unique([documentId, sha256], map: "idx_atticus_chunks_doc_sha")
+  @@map("atticus_chunks")
 }
 
 model AtticusDocument {
