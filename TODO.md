# TODO — Atticus

This file replaces previous scattered TODOs and audit todos. It tracks only what is **still relevant**.

<<<<<<< HEAD
## 1) RBAC Integration Coverage
=======
## 1) Glossary UX Follow-through
**Goal:** visualise the review/approve path and capture decisions.

**Deliverables**
- Add Mermaid sequence diagram to `docs/glossary-spec.md`:
  ```mermaid
  sequenceDiagram
    participant Reviewer
    participant Admin
    Reviewer->>Admin: Submit glossary entry
    Admin->>System: Approve/Reject
    System-->>Reviewer: Status update + audit log
  ```
- Append ADR links or short “Decision Notes” explaining why this workflow was chosen.

**Acceptance**
- Spec renders with diagram + decisions; open follow-ups (notifications, audit UI) listed as backlog links.

---

## 2) RBAC Integration Coverage
>>>>>>> f0145bfa
**Goal:** prove role gates across **Next.js** and **FastAPI**.

**Deliverables**
- **Playwright** specs:
  - Non-admin → `/admin` and `/api/glossary` → `403/redirect`.
  - Admin can CRUD glossary.
- **API/route tests**:
  - Next route handlers with mocked sessions for each role.
  - FastAPI admin endpoints with invalid/missing admin token return `401/403` contracts.

**Acceptance**
- Tests fail on regressions; wired into CI via `make quality` / frontend job.

---

<<<<<<< HEAD
## 2) pgvector GUC Bootstrap
=======
## 3) pgvector GUC Bootstrap
>>>>>>> f0145bfa
**Goal:** fresh DBs pass `make db.verify` without manual steps.

**Deliverables**
- Migration that ensures `set_config('app.pgvector_lists','100', true)` is present (idempotent).
- (Optional) Enhance `scripts/db_verify.py` to assert the GUC exists and print effective value.
- Update `OPERATIONS.md` with rollback/override notes.

**Acceptance**
- New environments pass `make db.verify`; docs show how to override the value.

---

<<<<<<< HEAD
## 3) Version Parity Automation
=======
## 4) Version Parity Automation
>>>>>>> f0145bfa
**Goal:** prevent drift between `VERSION`, `package.json`, and API metadata.

**Deliverables**
- Script `scripts/check_version_parity.py` to compare `VERSION` ↔ `package.json.version`.
- Makefile target `version-check`; include in `quality` (and optionally `verify`).
- Brief note in `README.md` / `RELEASE.md` about keeping versions in lockstep.

**Acceptance**
- CI fails when versions drift; local `make quality` surfaces mismatch immediately.

---

<<<<<<< HEAD
## 4) Admin Ops Console (Uncertain Chats, Tickets, Glossary)
=======
## 5) Admin Ops Console (Uncertain Chats, Tickets, Glossary)
>>>>>>> f0145bfa
**Goal:** give reviewers a single place to triage low-confidence chats, manage tickets, and edit glossary.

**Deliverables**
- **UI**: `/admin` with tabs — **Uncertain**, **Tickets**, **Glossary**.
  - Uncertain: table (date, user, question, confidence, top sources) + actions (**Approve**, **Ask Follow-up**, **Escalate**).
  - Tickets: list AExxx with status, assignee, last activity.
  - Glossary: search + inline edit (RBAC-gated).
- **API**:
  - `GET /api/admin/uncertain` — list chats where `confidence < CONFIDENCE_THRESHOLD` and `status='pending_review'`.
  - `POST /api/admin/uncertain/:id/approve` — marks reviewed; persists reviewer + timestamp.
  - `POST /api/admin/uncertain/:id/escalate` — creates/links AE ticket, logs action.
- **DB** (Prisma):
  - `chats`: add columns `confidence FLOAT`, `status TEXT DEFAULT 'ok'`, `reviewed_by`, `reviewed_at`.
  - `tickets`: ensure `AE` id, `status`, `assignee`, `linked_chat_id`.
- **RBAC**: only `admin` sees `/admin`; `reviewer` sees Uncertain+Glossary read, limited write.

**Acceptance**
- `reviewer` cannot access admin-only actions; `admin` can.
- Uncertain list populates from real chats; actions emit audit events; Playwright + API tests cover 403s for non-admins.

---

<<<<<<< HEAD
## 5) Uncertain Chat Validation Flow
=======
## 6) Uncertain Chat Validation Flow
>>>>>>> f0145bfa
**Goal:** make the “low confidence” path observable and correctable.

**Deliverables**
- Backend: whenever an answer is produced with `confidence < CONFIDENCE_THRESHOLD`, set `chats.status='pending_review'` and persist `{question, top_k sources, request_id}`.
- Route: `POST /api/admin/uncertain/:id/ask-followup` → stores a canonical follow-up prompt on the chat.
- UI: review drawer shows full context (question, answer, sources, request_id); buttons call the routes above.
- Tests: Playwright spec that (1) creates a low-confidence chat fixture, (2) sees it in Uncertain, (3) approves it, and (4) confirms status flips to `reviewed`.

**Acceptance**
- A low-confidence chat appears in Uncertain within one run; actions change status and are reflected in DB + UI; tests green.

---

<<<<<<< HEAD
## 6) Dictionary (Glossary) Update Semantics
=======
## 7) Dictionary (Glossary) Update Semantics
>>>>>>> f0145bfa
**Goal:** safe, idempotent updates to existing terms; create on first write.

**Deliverables**
- API: `PUT /api/glossary/:id` (update by id) and `POST /api/glossary` (create); both require `admin`, fall back to **upsert** on unique `(org_id, term)`.
- Validation: reject empty `term`/`definition`; normalise whitespace; optional `synonyms[]`.
- Auditing: write to `rag_events` (actor, action, glossary_id, before/after).
- UI: inline edit row → optimistic update; toast on success/failure.

**Acceptance**
- Updating an existing term changes it in place (no duplicates); creating a non-existent term inserts it; RBAC enforced; audit row written.<|MERGE_RESOLUTION|>--- conflicted
+++ resolved
@@ -2,9 +2,6 @@
 
 This file replaces previous scattered TODOs and audit todos. It tracks only what is **still relevant**.
 
-<<<<<<< HEAD
-## 1) RBAC Integration Coverage
-=======
 ## 1) Glossary UX Follow-through
 **Goal:** visualise the review/approve path and capture decisions.
 
@@ -26,7 +23,6 @@
 ---
 
 ## 2) RBAC Integration Coverage
->>>>>>> f0145bfa
 **Goal:** prove role gates across **Next.js** and **FastAPI**.
 
 **Deliverables**
@@ -42,11 +38,7 @@
 
 ---
 
-<<<<<<< HEAD
-## 2) pgvector GUC Bootstrap
-=======
 ## 3) pgvector GUC Bootstrap
->>>>>>> f0145bfa
 **Goal:** fresh DBs pass `make db.verify` without manual steps.
 
 **Deliverables**
@@ -59,11 +51,7 @@
 
 ---
 
-<<<<<<< HEAD
-## 3) Version Parity Automation
-=======
 ## 4) Version Parity Automation
->>>>>>> f0145bfa
 **Goal:** prevent drift between `VERSION`, `package.json`, and API metadata.
 
 **Deliverables**
@@ -76,11 +64,7 @@
 
 ---
 
-<<<<<<< HEAD
-## 4) Admin Ops Console (Uncertain Chats, Tickets, Glossary)
-=======
 ## 5) Admin Ops Console (Uncertain Chats, Tickets, Glossary)
->>>>>>> f0145bfa
 **Goal:** give reviewers a single place to triage low-confidence chats, manage tickets, and edit glossary.
 
 **Deliverables**
@@ -103,11 +87,7 @@
 
 ---
 
-<<<<<<< HEAD
-## 5) Uncertain Chat Validation Flow
-=======
 ## 6) Uncertain Chat Validation Flow
->>>>>>> f0145bfa
 **Goal:** make the “low confidence” path observable and correctable.
 
 **Deliverables**
@@ -121,11 +101,7 @@
 
 ---
 
-<<<<<<< HEAD
-## 6) Dictionary (Glossary) Update Semantics
-=======
 ## 7) Dictionary (Glossary) Update Semantics
->>>>>>> f0145bfa
 **Goal:** safe, idempotent updates to existing terms; create on first write.
 
 **Deliverables**
